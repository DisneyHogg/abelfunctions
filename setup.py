#!/usr/bin/env python
"""
Distutils based setup script for abelfunctions

This uses Distutils (http://python.org/sigs/distutils-sig/) the standard
python mechanism for installing packages. For the easiest installation
just type the command (you'll probably need root privileges for that):

    python setup.py install

This will install the library in the default location. To install in a
custom directory <dir>, use

    python setup.py --prefix=<dir>
"""

__version__ = '1.0'

from distutils.core import setup, Command
from distutils.extension import Extension
from Cython.Distutils import build_ext
import unittest
import os
import os.path
import numpy

class clean(Command):
    """
    Cleans *.pyc and other trash files producing the same copy of the code
    as in the git repository.
    """

    description = "remove all build and trash files"
    user_options = []

    def initialize_options(self):
        pass

    def finalize_options(self):
        pass

    def run(self):
        # helper function for deleting directory and contents
        def delete_dir(dir):
            # don't do anything if directory already doesn't exist
            if not os.path.isdir(dir):
                return

            # dive into directory contents. if file, delete.
            # if directory, run delete_dir.
            for f in os.listdir(dir):
                path = os.path.join(dir,f)
                try:
                    if os.path.isfile(path):
                        os.remove(path)
                    elif os.path.isdir(path):
                        delete_dir(path)
                        os.removedirs(path)
                except Exception, e:
                    print e

        # deletes .pyc files that don't have corresponding .py files
        for root, dirs, files in os.walk('.'):
            pyc_files = filter(lambda f: f.endswith('.pyc'), files)
            tilde_files = filter(lambda f: f.endswith('~'), files)

            to_remove = pyc_files + tilde_files
            for f in to_remove:
                full_path = os.path.join(root,f)
                os.unlink(full_path)

        # delete build directory
        dir = 'build'
        delete_dir(dir)


class test_abelfunctions(Command):
    """
    Runs all tests under every abelfunctions/ directory.
    """
    description = "run all tests and doctests"
    user_options = []

    def initialize_options(self):
        pass

    def finalize_options(self):
        pass

    def run(self):
        loader = unittest.TestLoader()
        suite = loader.discover('abelfunctions')
        unittest.TextTestRunner(verbosity=2).run(suite)


packages = [
    'abelfunctions.riemanntheta',
    'abelfunctions.riemannsurface',
    'abelfunctions.utilities',
    ]

ext_modules = [
    Extension('abelfunctions.riemanntheta.riemanntheta_cy',
              sources = ['abelfunctions/riemanntheta/riemanntheta_cy.pyx',
                         'abelfunctions/riemanntheta/riemanntheta.c'],
<<<<<<< HEAD
              include_dirs = [numpy.get_include()]
              ),
    Extension('abelfunctions.riemannsurface.riemannsurface_path',
              sources = [
                  'abelfunctions/riemannsurface/riemannsurface_path.pyx',
                  ],
              include_dirs = [numpy.get_include()]
              ),
    Extension('abelfunctions.riemannsurface.smale',
              sources = [
                  'abelfunctions/riemannsurface/smale.pyx',
                  ],
              include_dirs = [numpy.get_include()]
              ),
=======
              include_dirs = [np.get_include()]),
    Extension('abelfunctions.riemanntheta.lattice_reduction', 
              sources = ['abelfunctions/riemanntheta/lattice_reduction.pyx', 
                         'abelfunctions/riemanntheta/lll_reduce.c'],
              include_dirs = [np.get_include()])
>>>>>>> ceff2b00
    ]


tests = [
    'abelfunctions.tests',
#    'abelfunctions.riemanntheta.tests',
    ]

classifiers = [
    'Programming Language :: Python',
    'Programming Language :: Cython',
    'Topic :: Scientific/Engineering',
    'Topic :: Scientific/Engineering :: Mathematics',
    'Topic :: Scientific/Engineering :: Physics',
    'Intended Audience :: Science/Research',
    'Operating System :: Unix',
    'Operating System :: MaxOS'
    ]

long_description = '''
Abelfunctions is a Python library for computing with Abelian
functions. The primary goal of the application is to make computing with
Abelian functions as ubiquitous as computing with trigonometric
functions.  This framework is applied toward solving integrable systems
of partial differential equations. It is the research work of Chris
Swierczewski from the Department of Applied Mathematics at the
University of Washington.'''

setup(
    name = 'abelfunctions',
    version = __version__,
    description = 'Python library for computing with Abelian functions',
    long_description = long_description,
    author = 'Chris Swierczewski',
    author_email = 'cswiercz@gmail.com',
    url = 'https://github.com/cswiercz/abelfunctions',
    license = 'GPL v2+',
    packages = ['abelfunctions'] + packages + tests,
    ext_modules = ext_modules,
    cmdclass = {'test': test_abelfunctions,
                'clean': clean,
                'build_ext': build_ext
                },
    platforms = ['Linux', 'Unix', 'Mac OS-X'],
    classifiers = classifiers,
    )<|MERGE_RESOLUTION|>--- conflicted
+++ resolved
@@ -103,7 +103,6 @@
     Extension('abelfunctions.riemanntheta.riemanntheta_cy',
               sources = ['abelfunctions/riemanntheta/riemanntheta_cy.pyx',
                          'abelfunctions/riemanntheta/riemanntheta.c'],
-<<<<<<< HEAD
               include_dirs = [numpy.get_include()]
               ),
     Extension('abelfunctions.riemannsurface.riemannsurface_path',
@@ -118,13 +117,11 @@
                   ],
               include_dirs = [numpy.get_include()]
               ),
-=======
-              include_dirs = [np.get_include()]),
-    Extension('abelfunctions.riemanntheta.lattice_reduction', 
-              sources = ['abelfunctions/riemanntheta/lattice_reduction.pyx', 
+    Extension('abelfunctions.riemanntheta.lattice_reduction',
+              sources = ['abelfunctions/riemanntheta/lattice_reduction.pyx',
                          'abelfunctions/riemanntheta/lll_reduce.c'],
-              include_dirs = [np.get_include()])
->>>>>>> ceff2b00
+              include_dirs = [np.get_include()]
+              ),
     ]
 
 
